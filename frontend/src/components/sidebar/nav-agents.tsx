'use client';

import { useEffect, useState, useRef } from 'react';
import {
  ArrowUpRight,
  Link as LinkIcon,
  MoreHorizontal,
  Trash2,
  Plus,
  MessagesSquare,
  Loader2,
<<<<<<< HEAD
} from 'lucide-react';
import { toast } from 'sonner';
import { usePathname, useRouter } from 'next/navigation';
=======
  Share2
} from "lucide-react"
import { toast } from "sonner"
import { usePathname, useRouter } from "next/navigation"
>>>>>>> cb02fa14

import {
  DropdownMenu,
  DropdownMenuContent,
  DropdownMenuItem,
  DropdownMenuSeparator,
  DropdownMenuTrigger,
} from '@/components/ui/dropdown-menu';
import {
  SidebarGroup,
  SidebarGroupLabel,
  SidebarMenu,
  SidebarMenuAction,
  SidebarMenuButton,
  SidebarMenuItem,
  useSidebar,
} from '@/components/ui/sidebar';
import {
  Tooltip,
  TooltipContent,
<<<<<<< HEAD
  TooltipTrigger,
} from '@/components/ui/tooltip';
import { getProjects, getThreads, Project, deleteThread } from '@/lib/api';
import Link from 'next/link';
import { DeleteConfirmationDialog } from '@/components/thread/DeleteConfirmationDialog';
import { useDeleteOperation } from '@/contexts/DeleteOperationContext';
=======
  TooltipTrigger
} from "@/components/ui/tooltip"
import { getProjects, getThreads, Project, deleteThread } from "@/lib/api"
import Link from "next/link"
import { ShareModal } from "./share-modal"
import { DeleteConfirmationDialog } from "@/components/thread/DeleteConfirmationDialog"
import { useDeleteOperation } from '@/contexts/DeleteOperationContext'
>>>>>>> cb02fa14

// Thread with associated project info for display in sidebar
type ThreadWithProject = {
  threadId: string;
  projectId: string;
  projectName: string;
  url: string;
  updatedAt: string;
};

export function NavAgents() {
<<<<<<< HEAD
  const { isMobile, state } = useSidebar();
  const [threads, setThreads] = useState<ThreadWithProject[]>([]);
  const [isLoading, setIsLoading] = useState(true);
  const [loadingThreadId, setLoadingThreadId] = useState<string | null>(null);
  const pathname = usePathname();
  const router = useRouter();
  const [isDeleteDialogOpen, setIsDeleteDialogOpen] = useState(false);
  const [threadToDelete, setThreadToDelete] = useState<{
    id: string;
    name: string;
  } | null>(null);
  const [isDeleting, setIsDeleting] = useState(false);
  const isNavigatingRef = useRef(false);
=======
  const { isMobile, state } = useSidebar()
  const [threads, setThreads] = useState<ThreadWithProject[]>([])
  const [isLoading, setIsLoading] = useState(true)
  const [loadingThreadId, setLoadingThreadId] = useState<string | null>(null)
  const [showShareModal, setShowShareModal] = useState(false)
  const [selectedItem, setSelectedItem] = useState<{ threadId: string, projectId: string } | null>(null)
  const pathname = usePathname()
  const router = useRouter()
  const [isDeleteDialogOpen, setIsDeleteDialogOpen] = useState(false)
  const [threadToDelete, setThreadToDelete] = useState<{ id: string; name: string } | null>(null)
  const [isDeleting, setIsDeleting] = useState(false)
  const isNavigatingRef = useRef(false)
>>>>>>> cb02fa14
  const { performDelete, isOperationInProgress } = useDeleteOperation();
  const isPerformingActionRef = useRef(false);

  // Helper to sort threads by updated_at (most recent first)
  const sortThreads = (
    threadsList: ThreadWithProject[],
  ): ThreadWithProject[] => {
    return [...threadsList].sort((a, b) => {
      return new Date(b.updatedAt).getTime() - new Date(a.updatedAt).getTime();
    });
  };

  // Function to load threads data with associated projects
  const loadThreadsWithProjects = async (showLoading = true) => {
    try {
      if (showLoading) {
        setIsLoading(true);
      }

      // Get all projects
<<<<<<< HEAD
      const projects = (await getProjects()) as Project[];
      console.log(
        'Projects loaded:',
        projects.length,
        projects.map((p) => ({ id: p.id, name: p.name })),
      );
=======
      const projects = await getProjects() as Project[]
      console.log("Projects loaded:", projects.length, projects.map(p => ({ id: p.id, name: p.name })));
>>>>>>> cb02fa14

      // If no projects are found, the user might not be logged in
      if (projects.length === 0) {
        setThreads([]);
        return;
      }

      // Create a map of projects by ID for faster lookups
      const projectsById = new Map<string, Project>();
      projects.forEach((project) => {
        projectsById.set(project.id, project);
      });

      // Get all threads at once
<<<<<<< HEAD
      const allThreads = await getThreads();
      console.log(
        'Threads loaded:',
        allThreads.length,
        allThreads.map((t) => ({
          thread_id: t.thread_id,
          project_id: t.project_id,
        })),
      );
=======
      const allThreads = await getThreads()
      console.log("Threads loaded:", allThreads.length, allThreads.map(t => ({ thread_id: t.thread_id, project_id: t.project_id })));
>>>>>>> cb02fa14

      // Create display objects for threads with their project info
      const threadsWithProjects: ThreadWithProject[] = [];

      for (const thread of allThreads) {
        const projectId = thread.project_id;
        // Skip threads without a project ID
        if (!projectId) continue;

        // Get the associated project
        const project = projectsById.get(projectId);
        if (!project) {
          console.log(
            `❌ Thread ${thread.thread_id} has project_id=${projectId} but no matching project found`,
          );
          continue;
        }

<<<<<<< HEAD
        console.log(
          `✅ Thread ${thread.thread_id} matched with project "${project.name}" (${projectId})`,
        );
=======
        console.log(`✅ Thread ${thread.thread_id} matched with project "${project.name}" (${projectId})`);
>>>>>>> cb02fa14

        // Add to our list
        threadsWithProjects.push({
          threadId: thread.thread_id,
          projectId: projectId,
          projectName: project.name || 'Unnamed Project',
          url: `/agents/${thread.thread_id}`,
          updatedAt:
            thread.updated_at || project.updated_at || new Date().toISOString(),
        });
      }

      // Set threads, ensuring consistent sort order
      setThreads(sortThreads(threadsWithProjects));
    } catch (err) {
      console.error('Error loading threads with projects:', err);
      // Set empty threads array on error
      setThreads([]);
    } finally {
      if (showLoading) {
        setIsLoading(false);
      }
    }
  };

  // Load threads dynamically from the API on initial load
  useEffect(() => {
    loadThreadsWithProjects(true);
  }, []);

  // Listen for project-updated events to update the sidebar without full reload
  useEffect(() => {
    const handleProjectUpdate = (event: Event) => {
      const customEvent = event as CustomEvent;
      if (customEvent.detail) {
        const { projectId, updatedData } = customEvent.detail;

        // Update just the name for the threads with the matching project ID
<<<<<<< HEAD
        setThreads((prevThreads) => {
          const updatedThreads = prevThreads.map((thread) =>
            thread.projectId === projectId
              ? {
                  ...thread,
                  projectName: updatedData.name,
                }
              : thread,
=======
        setThreads(prevThreads => {
          const updatedThreads = prevThreads.map(thread =>
            thread.projectId === projectId
              ? {
                ...thread,
                projectName: updatedData.name,
              }
              : thread
>>>>>>> cb02fa14
          );

          // Return the threads without re-sorting immediately
          return updatedThreads;
        });

        // Silently refresh in background to fetch updated timestamp and re-sort
        setTimeout(() => loadThreadsWithProjects(false), 1000);
      }
    };

    // Add event listener
<<<<<<< HEAD
    window.addEventListener(
      'project-updated',
      handleProjectUpdate as EventListener,
    );
=======
    window.addEventListener('project-updated', handleProjectUpdate as EventListener);
>>>>>>> cb02fa14

    // Cleanup
    return () => {
      window.removeEventListener(
        'project-updated',
        handleProjectUpdate as EventListener,
      );
    };
  }, []);

  // Reset loading state when navigation completes (pathname changes)
  useEffect(() => {
    setLoadingThreadId(null);
  }, [pathname]);

  // Add event handler for completed navigation
  useEffect(() => {
    const handleNavigationComplete = () => {
      console.log('NAVIGATION - Navigation event completed');
      document.body.style.pointerEvents = 'auto';
      isNavigatingRef.current = false;
    };

<<<<<<< HEAD
    window.addEventListener('popstate', handleNavigationComplete);
=======
    window.addEventListener("popstate", handleNavigationComplete);
>>>>>>> cb02fa14

    return () => {
      window.removeEventListener('popstate', handleNavigationComplete);
      // Ensure we clean up any leftover styles
<<<<<<< HEAD
      document.body.style.pointerEvents = 'auto';
=======
      document.body.style.pointerEvents = "auto";
>>>>>>> cb02fa14
    };
  }, []);

  // Reset isNavigatingRef when pathname changes
  useEffect(() => {
    isNavigatingRef.current = false;
    document.body.style.pointerEvents = 'auto';
  }, [pathname]);

  // Function to handle thread click with loading state
<<<<<<< HEAD
  const handleThreadClick = (
    e: React.MouseEvent<HTMLAnchorElement>,
    threadId: string,
    url: string,
  ) => {
    e.preventDefault();
    setLoadingThreadId(threadId);
    router.push(url);
  };
=======
  const handleThreadClick = (e: React.MouseEvent<HTMLAnchorElement>, threadId: string, url: string) => {
    e.preventDefault()
    setLoadingThreadId(threadId)
    router.push(url)
  }
>>>>>>> cb02fa14

  // Function to handle thread deletion
  const handleDeleteThread = async (threadId: string, threadName: string) => {
    setThreadToDelete({ id: threadId, name: threadName });
    setIsDeleteDialogOpen(true);
  };

  const confirmDelete = async () => {
    if (!threadToDelete || isPerformingActionRef.current) return;

    // Mark action in progress
    isPerformingActionRef.current = true;

    // Close dialog first for immediate feedback
    setIsDeleteDialogOpen(false);

    const threadId = threadToDelete.id;
    const isActive = pathname?.includes(threadId);

    // Store threadToDelete in a local variable since it might be cleared
    const deletedThread = { ...threadToDelete };

    // Log operation start
    console.log('DELETION - Starting thread deletion process', {
      threadId: deletedThread.id,
      isCurrentThread: isActive,
    });

    // Use the centralized deletion system with completion callback
    await performDelete(
      threadId,
      isActive,
      async () => {
        // Delete the thread
        await deleteThread(threadId);

        // Update the thread list
<<<<<<< HEAD
        setThreads((prev) => prev.filter((t) => t.threadId !== threadId));
=======
        setThreads(prev => prev.filter(t => t.threadId !== threadId));
>>>>>>> cb02fa14

        // Show success message
        toast.success('Conversation deleted successfully');
      },
      // Completion callback to reset local state
      () => {
        setThreadToDelete(null);
        setIsDeleting(false);
        isPerformingActionRef.current = false;
      },
    );
  };

  return (
    <SidebarGroup>
      <div className="flex justify-between items-center">
        <SidebarGroupLabel>Agents</SidebarGroupLabel>
        {state !== 'collapsed' ? (
          <Tooltip>
            <TooltipTrigger asChild>
              <Link
                href="/dashboard"
                className="text-muted-foreground hover:text-foreground h-8 w-8 flex items-center justify-center rounded-md"
              >
                <Plus className="h-4 w-4" />
                <span className="sr-only">New Agent</span>
              </Link>
            </TooltipTrigger>
            <TooltipContent>New Agent</TooltipContent>
          </Tooltip>
        ) : null}
      </div>

      <SidebarMenu className="overflow-y-auto max-h-[calc(100vh-200px)] [&::-webkit-scrollbar]:hidden [-ms-overflow-style:'none'] [scrollbar-width:'none']">
        {state === 'collapsed' && (
          <SidebarMenuItem>
            <Tooltip>
              <TooltipTrigger asChild>
                <SidebarMenuButton asChild>
                  <Link href="/dashboard" className="flex items-center">
                    <Plus className="h-4 w-4" />
                    <span>New Agent</span>
                  </Link>
                </SidebarMenuButton>
              </TooltipTrigger>
              <TooltipContent>New Agent</TooltipContent>
            </Tooltip>
          </SidebarMenuItem>
        )}

        {isLoading ? (
          // Show skeleton loaders while loading
          Array.from({ length: 3 }).map((_, index) => (
            <SidebarMenuItem key={`skeleton-${index}`}>
              <SidebarMenuButton>
                <div className="h-4 w-4 bg-sidebar-foreground/10 rounded-md animate-pulse"></div>
                <div className="h-3 bg-sidebar-foreground/10 rounded w-3/4 animate-pulse"></div>
              </SidebarMenuButton>
            </SidebarMenuItem>
          ))
        ) : threads.length > 0 ? (
          // Show all threads with project info
          <>
            {threads.map((thread) => {
              // Check if this thread is currently active
              const isActive = pathname?.includes(thread.threadId) || false;
              const isThreadLoading = loadingThreadId === thread.threadId;

              return (
                <SidebarMenuItem key={`thread-${thread.threadId}`}>
                  {state === 'collapsed' ? (
                    <Tooltip>
                      <TooltipTrigger asChild>
                        <SidebarMenuButton
                          asChild
                          className={
                            isActive ? 'bg-accent text-accent-foreground' : ''
                          }
                        >
                          <Link
                            href={thread.url}
                            onClick={(e) =>
                              handleThreadClick(e, thread.threadId, thread.url)
                            }
                          >
                            {isThreadLoading ? (
                              <Loader2 className="h-4 w-4 animate-spin" />
                            ) : (
                              <MessagesSquare className="h-4 w-4" />
                            )}
                            <span>{thread.projectName}</span>
                          </Link>
                        </SidebarMenuButton>
                      </TooltipTrigger>
                      <TooltipContent>{thread.projectName}</TooltipContent>
                    </Tooltip>
                  ) : (
                    <SidebarMenuButton
                      asChild
                      className={
                        isActive
                          ? 'bg-accent text-accent-foreground font-medium'
                          : ''
                      }
                    >
                      <Link
                        href={thread.url}
                        onClick={(e) =>
                          handleThreadClick(e, thread.threadId, thread.url)
                        }
                      >
                        {isThreadLoading ? (
                          <Loader2 className="h-4 w-4 animate-spin" />
                        ) : (
                          <MessagesSquare className="h-4 w-4" />
                        )}
                        <span>{thread.projectName}</span>
                      </Link>
                    </SidebarMenuButton>
                  )}
                  {state !== 'collapsed' && (
                    <DropdownMenu>
                      <DropdownMenuTrigger asChild>
                        <SidebarMenuAction showOnHover>
                          <MoreHorizontal />
                          <span className="sr-only">More</span>
                        </SidebarMenuAction>
                      </DropdownMenuTrigger>
                      <DropdownMenuContent
                        className="w-56 rounded-lg"
                        side={isMobile ? 'bottom' : 'right'}
                        align={isMobile ? 'end' : 'start'}
                      >
<<<<<<< HEAD
                        <DropdownMenuItem
                          onClick={() => {
                            navigator.clipboard.writeText(
                              window.location.origin + thread.url,
                            );
                            toast.success('Link copied to clipboard');
                          }}
                        >
                          <LinkIcon className="text-muted-foreground" />
                          <span>Copy Link</span>
=======
                        <DropdownMenuItem onClick={() => {
                          setSelectedItem({ threadId: thread?.threadId, projectId: thread?.projectId })
                          setShowShareModal(true)
                        }}>
                          <Share2 className="text-muted-foreground" />
                          <span>Share Chat</span>
>>>>>>> cb02fa14
                        </DropdownMenuItem>
                        <DropdownMenuItem asChild>
                          <a
                            href={thread.url}
                            target="_blank"
                            rel="noopener noreferrer"
                          >
                            <ArrowUpRight className="text-muted-foreground" />
                            <span>Open in New Tab</span>
                          </a>
                        </DropdownMenuItem>
                        <DropdownMenuSeparator />
                        <DropdownMenuItem
                          onClick={() =>
                            handleDeleteThread(
                              thread.threadId,
                              thread.projectName,
                            )
                          }
                        >
                          <Trash2 className="text-muted-foreground" />
                          <span>Delete</span>
                        </DropdownMenuItem>
                      </DropdownMenuContent>
                    </DropdownMenu>
                  )}
                </SidebarMenuItem>
              );
            })}
          </>
        ) : (
          // Empty state
          <SidebarMenuItem>
            <SidebarMenuButton className="text-sidebar-foreground/70">
              <MessagesSquare className="h-4 w-4" />
              <span>No agents yet</span>
            </SidebarMenuButton>
          </SidebarMenuItem>
        )}
      </SidebarMenu>
      <ShareModal
        isOpen={showShareModal}
        onClose={() => setShowShareModal(false)}
        threadId={selectedItem?.threadId}
        projectId={selectedItem?.projectId}
      />

      {threadToDelete && (
        <DeleteConfirmationDialog
          isOpen={isDeleteDialogOpen}
          onClose={() => setIsDeleteDialogOpen(false)}
          onConfirm={confirmDelete}
          threadName={threadToDelete.name}
          isDeleting={isDeleting}
        />
      )}
    </SidebarGroup>
  );
}<|MERGE_RESOLUTION|>--- conflicted
+++ resolved
@@ -9,16 +9,10 @@
   Plus,
   MessagesSquare,
   Loader2,
-<<<<<<< HEAD
-} from 'lucide-react';
-import { toast } from 'sonner';
-import { usePathname, useRouter } from 'next/navigation';
-=======
   Share2
 } from "lucide-react"
 import { toast } from "sonner"
 import { usePathname, useRouter } from "next/navigation"
->>>>>>> cb02fa14
 
 import {
   DropdownMenu,
@@ -39,14 +33,6 @@
 import {
   Tooltip,
   TooltipContent,
-<<<<<<< HEAD
-  TooltipTrigger,
-} from '@/components/ui/tooltip';
-import { getProjects, getThreads, Project, deleteThread } from '@/lib/api';
-import Link from 'next/link';
-import { DeleteConfirmationDialog } from '@/components/thread/DeleteConfirmationDialog';
-import { useDeleteOperation } from '@/contexts/DeleteOperationContext';
-=======
   TooltipTrigger
 } from "@/components/ui/tooltip"
 import { getProjects, getThreads, Project, deleteThread } from "@/lib/api"
@@ -54,7 +40,6 @@
 import { ShareModal } from "./share-modal"
 import { DeleteConfirmationDialog } from "@/components/thread/DeleteConfirmationDialog"
 import { useDeleteOperation } from '@/contexts/DeleteOperationContext'
->>>>>>> cb02fa14
 
 // Thread with associated project info for display in sidebar
 type ThreadWithProject = {
@@ -66,21 +51,6 @@
 };
 
 export function NavAgents() {
-<<<<<<< HEAD
-  const { isMobile, state } = useSidebar();
-  const [threads, setThreads] = useState<ThreadWithProject[]>([]);
-  const [isLoading, setIsLoading] = useState(true);
-  const [loadingThreadId, setLoadingThreadId] = useState<string | null>(null);
-  const pathname = usePathname();
-  const router = useRouter();
-  const [isDeleteDialogOpen, setIsDeleteDialogOpen] = useState(false);
-  const [threadToDelete, setThreadToDelete] = useState<{
-    id: string;
-    name: string;
-  } | null>(null);
-  const [isDeleting, setIsDeleting] = useState(false);
-  const isNavigatingRef = useRef(false);
-=======
   const { isMobile, state } = useSidebar()
   const [threads, setThreads] = useState<ThreadWithProject[]>([])
   const [isLoading, setIsLoading] = useState(true)
@@ -93,7 +63,6 @@
   const [threadToDelete, setThreadToDelete] = useState<{ id: string; name: string } | null>(null)
   const [isDeleting, setIsDeleting] = useState(false)
   const isNavigatingRef = useRef(false)
->>>>>>> cb02fa14
   const { performDelete, isOperationInProgress } = useDeleteOperation();
   const isPerformingActionRef = useRef(false);
 
@@ -114,17 +83,8 @@
       }
 
       // Get all projects
-<<<<<<< HEAD
-      const projects = (await getProjects()) as Project[];
-      console.log(
-        'Projects loaded:',
-        projects.length,
-        projects.map((p) => ({ id: p.id, name: p.name })),
-      );
-=======
       const projects = await getProjects() as Project[]
       console.log("Projects loaded:", projects.length, projects.map(p => ({ id: p.id, name: p.name })));
->>>>>>> cb02fa14
 
       // If no projects are found, the user might not be logged in
       if (projects.length === 0) {
@@ -139,20 +99,8 @@
       });
 
       // Get all threads at once
-<<<<<<< HEAD
-      const allThreads = await getThreads();
-      console.log(
-        'Threads loaded:',
-        allThreads.length,
-        allThreads.map((t) => ({
-          thread_id: t.thread_id,
-          project_id: t.project_id,
-        })),
-      );
-=======
       const allThreads = await getThreads()
       console.log("Threads loaded:", allThreads.length, allThreads.map(t => ({ thread_id: t.thread_id, project_id: t.project_id })));
->>>>>>> cb02fa14
 
       // Create display objects for threads with their project info
       const threadsWithProjects: ThreadWithProject[] = [];
@@ -171,13 +119,7 @@
           continue;
         }
 
-<<<<<<< HEAD
-        console.log(
-          `✅ Thread ${thread.thread_id} matched with project "${project.name}" (${projectId})`,
-        );
-=======
         console.log(`✅ Thread ${thread.thread_id} matched with project "${project.name}" (${projectId})`);
->>>>>>> cb02fa14
 
         // Add to our list
         threadsWithProjects.push({
@@ -216,16 +158,6 @@
         const { projectId, updatedData } = customEvent.detail;
 
         // Update just the name for the threads with the matching project ID
-<<<<<<< HEAD
-        setThreads((prevThreads) => {
-          const updatedThreads = prevThreads.map((thread) =>
-            thread.projectId === projectId
-              ? {
-                  ...thread,
-                  projectName: updatedData.name,
-                }
-              : thread,
-=======
         setThreads(prevThreads => {
           const updatedThreads = prevThreads.map(thread =>
             thread.projectId === projectId
@@ -234,7 +166,6 @@
                 projectName: updatedData.name,
               }
               : thread
->>>>>>> cb02fa14
           );
 
           // Return the threads without re-sorting immediately
@@ -247,14 +178,7 @@
     };
 
     // Add event listener
-<<<<<<< HEAD
-    window.addEventListener(
-      'project-updated',
-      handleProjectUpdate as EventListener,
-    );
-=======
     window.addEventListener('project-updated', handleProjectUpdate as EventListener);
->>>>>>> cb02fa14
 
     // Cleanup
     return () => {
@@ -278,20 +202,12 @@
       isNavigatingRef.current = false;
     };
 
-<<<<<<< HEAD
-    window.addEventListener('popstate', handleNavigationComplete);
-=======
     window.addEventListener("popstate", handleNavigationComplete);
->>>>>>> cb02fa14
 
     return () => {
       window.removeEventListener('popstate', handleNavigationComplete);
       // Ensure we clean up any leftover styles
-<<<<<<< HEAD
-      document.body.style.pointerEvents = 'auto';
-=======
       document.body.style.pointerEvents = "auto";
->>>>>>> cb02fa14
     };
   }, []);
 
@@ -302,23 +218,11 @@
   }, [pathname]);
 
   // Function to handle thread click with loading state
-<<<<<<< HEAD
-  const handleThreadClick = (
-    e: React.MouseEvent<HTMLAnchorElement>,
-    threadId: string,
-    url: string,
-  ) => {
-    e.preventDefault();
-    setLoadingThreadId(threadId);
-    router.push(url);
-  };
-=======
   const handleThreadClick = (e: React.MouseEvent<HTMLAnchorElement>, threadId: string, url: string) => {
     e.preventDefault()
     setLoadingThreadId(threadId)
     router.push(url)
   }
->>>>>>> cb02fa14
 
   // Function to handle thread deletion
   const handleDeleteThread = async (threadId: string, threadName: string) => {
@@ -356,11 +260,7 @@
         await deleteThread(threadId);
 
         // Update the thread list
-<<<<<<< HEAD
-        setThreads((prev) => prev.filter((t) => t.threadId !== threadId));
-=======
         setThreads(prev => prev.filter(t => t.threadId !== threadId));
->>>>>>> cb02fa14
 
         // Show success message
         toast.success('Conversation deleted successfully');
@@ -494,25 +394,12 @@
                         side={isMobile ? 'bottom' : 'right'}
                         align={isMobile ? 'end' : 'start'}
                       >
-<<<<<<< HEAD
-                        <DropdownMenuItem
-                          onClick={() => {
-                            navigator.clipboard.writeText(
-                              window.location.origin + thread.url,
-                            );
-                            toast.success('Link copied to clipboard');
-                          }}
-                        >
-                          <LinkIcon className="text-muted-foreground" />
-                          <span>Copy Link</span>
-=======
                         <DropdownMenuItem onClick={() => {
                           setSelectedItem({ threadId: thread?.threadId, projectId: thread?.projectId })
                           setShowShareModal(true)
                         }}>
                           <Share2 className="text-muted-foreground" />
                           <span>Share Chat</span>
->>>>>>> cb02fa14
                         </DropdownMenuItem>
                         <DropdownMenuItem asChild>
                           <a
