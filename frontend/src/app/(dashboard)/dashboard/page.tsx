--- conflicted
+++ resolved
@@ -25,12 +25,10 @@
 import { config } from '@/lib/config';
 import { useInitiateAgentWithInvalidation } from '@/hooks/react-query/dashboard/use-initiate-agent';
 import { ModalProviders } from '@/providers/modal-providers';
-<<<<<<< HEAD
 import { AgentSelector } from '@/components/dashboard/agent-selector';
-=======
 import { useModal } from '@/hooks/use-modal-store';
 import { Examples } from './_components/suggestions/examples';
->>>>>>> 621734a2
+import { cn } from '@/lib/utils';
 
 const PENDING_PROMPT_KEY = 'pendingAgentPrompt';
 
@@ -162,22 +160,6 @@
           </div>
         )}
 
-<<<<<<< HEAD
-        <div className="absolute top-1/2 left-1/2 transform -translate-x-1/2 -translate-y-1/2 w-[650px] max-w-[90%]">
-          <div className="flex flex-col items-center text-center mb-6 w-full">
-            <div className="flex items-center gap-1">
-              <h1 className="tracking-tight text-4xl text-muted-foreground leading-tight">
-                Hey, I am
-              </h1>
-              <AgentSelector 
-                selectedAgentId={selectedAgentId}
-                onAgentSelect={setSelectedAgentId}
-                variant="heading"
-              />
-            </div>
-            <p className="tracking-tight text-3xl font-normal text-muted-foreground/80 mt-2">
-              What would you like to do today?
-=======
         <div className={cn(
           "flex-1 flex flex-col items-center justify-center px-4",
           "lg:justify-center",
@@ -201,7 +183,6 @@
               "sm:text-3xl sm:mt-3 sm:px-4"
             )}>
               What would you like Suna to do today?
->>>>>>> 621734a2
             </p>
           </div>
           
